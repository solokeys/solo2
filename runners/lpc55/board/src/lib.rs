#![no_std]

pub use lpc55_hal as hal;

pub mod shared;
pub mod traits;

// board support package
<<<<<<< HEAD
#[cfg(not(any(feature = "board-lpcxpresso55", feature = "board-solo2", feature = "board-nk3xn")))]
=======
#[cfg(not(any(feature = "lpcxpresso55", feature = "solo2")))]
>>>>>>> 330e93e8
compile_error!("Please select one of the board features.");

#[macro_use]
extern crate delog;
generate_macros!();

#[cfg(feature = "lpcxpresso55")]
pub mod lpcxpresso55;
#[cfg(feature = "lpcxpresso55")]
pub use lpcxpresso55 as specifics;

#[cfg(feature = "solo2")]
pub mod solo2;
#[cfg(feature = "solo2")]
pub use solo2 as specifics;

<<<<<<< HEAD
#[cfg(feature = "board-nk3xn")]
pub mod nk3xn;
#[cfg(feature = "board-nk3xn")]
pub use nk3xn as specifics;
=======
pub use shared::{
    Monotonic,
    Reboot,
};
>>>>>>> 330e93e8

pub use specifics::{
    button::ThreeButtons,
    led::RgbLed,
};

pub mod clock_controller;
pub mod nfc;
pub mod trussed;

// pub use rgb_led::RgbLed;<|MERGE_RESOLUTION|>--- conflicted
+++ resolved
@@ -6,38 +6,27 @@
 pub mod traits;
 
 // board support package
-<<<<<<< HEAD
 #[cfg(not(any(feature = "board-lpcxpresso55", feature = "board-solo2", feature = "board-nk3xn")))]
-=======
-#[cfg(not(any(feature = "lpcxpresso55", feature = "solo2")))]
->>>>>>> 330e93e8
 compile_error!("Please select one of the board features.");
+
+#[cfg(feature = "board-lpcxpresso55")]
+pub mod lpcxpresso55;
+#[cfg(feature = "board-lpcxpresso55")]
+pub use lpcxpresso55 as specifics;
 
 #[macro_use]
 extern crate delog;
 generate_macros!();
 
-#[cfg(feature = "lpcxpresso55")]
-pub mod lpcxpresso55;
-#[cfg(feature = "lpcxpresso55")]
-pub use lpcxpresso55 as specifics;
-
-#[cfg(feature = "solo2")]
+#[cfg(feature = "board-solo2")]
 pub mod solo2;
-#[cfg(feature = "solo2")]
+#[cfg(feature = "board-solo2")]
 pub use solo2 as specifics;
 
-<<<<<<< HEAD
 #[cfg(feature = "board-nk3xn")]
 pub mod nk3xn;
 #[cfg(feature = "board-nk3xn")]
 pub use nk3xn as specifics;
-=======
-pub use shared::{
-    Monotonic,
-    Reboot,
-};
->>>>>>> 330e93e8
 
 pub use specifics::{
     button::ThreeButtons,
